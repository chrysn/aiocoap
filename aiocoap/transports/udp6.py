--- conflicted
+++ resolved
@@ -86,11 +86,7 @@
         return self.sockaddr == other.sockaddr
 
     def __repr__(self):
-<<<<<<< HEAD
-        return "<%s [%s]:%d%s>"%(type(self).__name__, self._plainaddress(), self.sockaddr[1], " with local address" if self.pktinfo is not None else "")
-=======
         return "<%s %s%s>"%(type(self).__name__, self.hostinfo, " with local address" if self.pktinfo is not None else "")
->>>>>>> b4b886da
 
     @staticmethod
     def _strip_v4mapped(address):
@@ -103,12 +99,6 @@
         mapped, otherwise the plain v6 address including the interface
         identifier if set."""
 
-<<<<<<< HEAD
-        if self.pktinfo is not None and self.sockaddr[0].startswith('fe80:'):
-            addr, interface = struct.Struct("16si").unpack_from(self.pktinfo)
-            return self.sockaddr[0] + '%' + socket.if_indextoname(interface)
-        return self._strip_v4mapped(self.sockaddr[0])
-=======
         if self.sockaddr[3] != 0:
             scopepart = "%" + socket.if_indextoname(self.sockaddr[3])
         else:
@@ -118,7 +108,6 @@
             # in the IP literal (3.7 consistently expresses it in the tuple slot 3)
             scopepart = ""
         return self._strip_v4mapped(self.sockaddr[0]) + scopepart
->>>>>>> b4b886da
 
     def _plainaddress_local(self):
         """Like _plainaddress, but on the address in the pktinfo. Unlike
