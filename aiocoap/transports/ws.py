--- conflicted
+++ resolved
@@ -72,11 +72,7 @@
 
 from aiocoap import Message, interfaces, ABORT, util, error  # type: ignore
 from aiocoap.transports import rfc8323common
-<<<<<<< HEAD
 from ..credentials import CredentialsMap
-from ..util.asyncio import py38args
-=======
->>>>>>> 05d2cf88
 from ..defaults import is_pyodide
 
 if is_pyodide:
