# SPDX-FileCopyrightText: Christian Amsüss and the aiocoap contributors
#
# SPDX-License-Identifier: MIT

"""This tests launch the command line utility aiocoap-client in a sub-process.

The aiocoap-proxy utility is tested in test_proxy inside this process as
orchestration of success reporting is not that easy with a daemon process;
aiocoap-rd might need to get tested in a similar way to -proxy."""

import subprocess
import unittest
import os

import aiocoap.defaults

from .test_server import WithTestServer, no_warnings, asynctest
from .common import PYTHON_PREFIX

linkheader_modules = aiocoap.defaults.linkheader_missing_modules()

AIOCOAP_CLIENT = PYTHON_PREFIX + ["./aiocoap-client"]
AIOCOAP_RD = PYTHON_PREFIX + ["./aiocoap-rd"]


class TestCommandlineClient(WithTestServer):
    @no_warnings
    def test_help(self):
        # CI environments often don't have any locale set. That's not
        # representative of the interactive environments that run --help
        # (though it may be for others). Setting C.UTF-8 because at least pypy3
        # 7.3 doesn't default to a UTF-8 enabled mode, and the help output is
        # not just ASCII.
        helptext = subprocess.check_output(
            AIOCOAP_CLIENT + ["--help"], env={"LANG": "C.UTF-8"}
        )
        self.assertTrue(helptext.startswith(b"usage: aiocoap-client "))

    @no_warnings
    @asynctest
    async def test_get(self):
        await self.loop.run_in_executor(None, self._test_get)

    def _test_get(self):
        # FIXME style: subprocesses could be orchestrated using asyncio as well
        empty_default = subprocess.check_output(
            AIOCOAP_CLIENT + ["coap://" + self.servernetloc + "/empty"]
        )
        self.assertEqual(empty_default, b"")

        empty_json = subprocess.check_output(
            AIOCOAP_CLIENT
            + [
                "coap://" + self.servernetloc + "/empty",
                "--accept",
                "application/json",
                "--quiet",
            ]
        )
        self.assertEqual(empty_json, b"{}")

        verbose = subprocess.check_output(
            AIOCOAP_CLIENT + ["coap://" + self.servernetloc + "/empty", "-vv"],
            stderr=subprocess.STDOUT,
        )
        verbose = verbose.decode("utf-8").strip().split("\n")
        # Filtering out regular `-v` output, which is intended for users.
        info_from_cli = [l for l in verbose if "INFO:coap.aiocoap-client:" in l]
        info_from_library = [l for l in verbose if l not in info_from_cli]
        # It'd not be actually wrong to have info level messages in here, but
        # they should at least not start appearing unnoticed.
        self.assertEqual(
            info_from_library, [], "Unexpected info-level messages in simple request"
        )
        # Precise format may vary
        self.assertTrue(
            any("Uri-Path (11): 'empty'" in l for l in info_from_cli),
            f"-v should include human-redable form of request (but is just {info_from_cli})",
        )

        debug = subprocess.check_output(
            AIOCOAP_CLIENT
<<<<<<< HEAD
            + ["coap://" + self.servernetloc + "/empty", "-v", "-v", "-v"],
=======
            + ["coap://" + self.servernetloc + "/empty", "-v", "-v", "--no-color"],
>>>>>>> 955d1f86
            stderr=subprocess.STDOUT,
        )
        self.assertTrue(
            b"DEBUG:coap:Incoming message" in debug,
            "Not even some (or unexpected) output in aiocoap-client -vvv",
        )

        quiet = subprocess.check_output(
            AIOCOAP_CLIENT + ["coap://" + self.servernetloc + "/empty", "--quiet"],
            stderr=subprocess.STDOUT,
        )
        self.assertEqual(quiet, b"")

        explicit_code = subprocess.check_output(
            AIOCOAP_CLIENT + ["coap://" + self.servernetloc + "/empty", "-m1"]
        )
        self.assertEqual(explicit_code, b"")

        if not aiocoap.defaults.prettyprint_missing_modules():
            json_formatted = subprocess.check_output(
                AIOCOAP_CLIENT
                + [
                    "coap://" + self.servernetloc + "/answer",
                    "--accept",
                    "application/json",
                    "--pretty-print",
                ]
            )
            # Concrete formatting may vary, but it should be indented
            self.assertEqual(
                json_formatted.replace(b"\r", b""), b'{\n    "answer": 42\n}'
            )

            json_colorformatted = subprocess.check_output(
                AIOCOAP_CLIENT
                + [
                    "coap://" + self.servernetloc + "/answer",
                    "--accept",
                    "application/json",
                    "--pretty-print",
                    "--color",
                ]
            )
            self.assertTrue(
                b"\x1b[" in json_colorformatted,
                "No color indication in pretty-printed JSON",
            )
            self.assertTrue(
                b"    " in json_colorformatted,
                "No indentation in color-pretty-printed JSON",
            )

            json_coloronly = subprocess.check_output(
                AIOCOAP_CLIENT
                + [
                    "coap://" + self.servernetloc + "/answer",
                    "--accept",
                    "application/json",
                    "--color",
                ]
            )
            self.assertTrue(
                b"\x1b[" in json_coloronly, "No color indication in color-printed JSON"
            )
            self.assertTrue(
                b"    " not in json_coloronly, "Indentation in color-printed JSON"
            )

            cbor_formatted = subprocess.check_output(
                AIOCOAP_CLIENT
                + [
                    "coap://" + self.servernetloc + "/answer",
                    "--accept",
                    "application/cbor",
                    "--pretty-print",
                ]
            )
            # Concrete formatting depends on cbor-diag package
            self.assertEqual(cbor_formatted, b'{"answer": 42}')

    @no_warnings
    @asynctest
    async def test_post(self):
        await self.loop.run_in_executor(None, self._test_post)

    def _test_post(self):
        replace_foo = subprocess.check_output(
            AIOCOAP_CLIENT
            + [
                "coap://" + self.servernetloc + "/replacing/one",
                "-m",
                "post",
                "--payload",
                "f00",
            ]
        )
        self.assertEqual(replace_foo, b"fOO")

        replace_file = subprocess.check_output(
            AIOCOAP_CLIENT
            + [
                "coap://" + self.servernetloc + "/replacing/one",
                "-m",
                "post",
                "--payload",
                "@" + os.devnull,
            ]
        )
        self.assertEqual(replace_file, b"")

    @no_warnings
    @asynctest
    async def test_erroneous(self):
        await self.loop.run_in_executor(None, self._test_erroneous)

    def _test_erroneous(self):
        with self.assertRaises(subprocess.CalledProcessError):
            # non-existant method
            subprocess.check_output(
                AIOCOAP_CLIENT + ["coap://" + self.servernetloc + "/empty", "-mSPAM"],
                stderr=subprocess.STDOUT,
            )

        with self.assertRaises(subprocess.CalledProcessError):
            # not a URI
            subprocess.check_output(
                AIOCOAP_CLIENT + ["coap::://" + self.servernetloc + "/empty"],
                stderr=subprocess.STDOUT,
            )

        with self.assertRaises(subprocess.CalledProcessError):
            # relative URI
            subprocess.check_output(
                AIOCOAP_CLIENT + ["/empty"], stderr=subprocess.STDOUT
            )

        with self.assertRaises(subprocess.CalledProcessError):
            # non-existant mime type
            subprocess.check_output(
                AIOCOAP_CLIENT
                + ["coap://" + self.servernetloc + "/empty", "--accept", "spam/eggs"],
                stderr=subprocess.STDOUT,
            )

        try:
            # No full URI given
            subprocess.check_output(
                AIOCOAP_CLIENT + [self.servernetloc + "/empty"],
                stderr=subprocess.STDOUT,
            )
        except subprocess.CalledProcessError as e:
            self.assertTrue(
                "URL incomplete: Must start with a scheme." in e.output.decode("utf8")
            )
            # It must also show the extra_help
            self.assertTrue(
                "Most URLs in aiocoap need to be given with a scheme"
                in e.output.decode("utf8")
            )
        else:
            raise AssertionError(
                "Calling aiocoap-client without a full URI should fail."
            )

        try:
            subprocess.check_output(
                AIOCOAP_CLIENT + ["http://" + self.servernetloc + "/empty"],
                stderr=subprocess.STDOUT,
            )
        except subprocess.CalledProcessError as e:
            self.assertTrue(
                "No remote endpoint set for request" in e.output.decode("utf8")
            )
            # Extra help even gives concrete output
            self.assertTrue(
                f"The message is set up for use with a proxy (because the scheme of 'http://{self.servernetloc}/empty' is not supported)"
                in e.output.decode("utf8")
            )
        else:
            raise AssertionError(
                "Calling aiocoap-client without a HTTP URI should fail."
            )

    @no_warnings
    @asynctest
    async def test_noproxy(self):
        await self.loop.run_in_executor(None, self._test_noproxy)

    def _test_noproxy(self):
        # Having this successful and just return text is a bespoke weirdness of
        # the /empty resource (and MultiRepresentationResource in general).
        # Once https://github.com/chrysn/aiocoap/issues/268 is resolved, their
        # workarounds that make this not just ignore the critical proxy options
        # in the first place will go away, and this will need to process
        # aiocoap-client failing regularly.
        stdout = subprocess.check_output(
            AIOCOAP_CLIENT
            + [
                "coap://0.0.0.0/empty",
                "--proxy",
                "coap://" + self.servernetloc,
            ],
            stderr=subprocess.STDOUT,
        )

        self.assertEqual(stdout, b"This is no proxy")


class TestCommandlineRD(unittest.TestCase):
    @unittest.skipIf(
        linkheader_modules,
        "Modules missing for running RD tests: %s" % (linkheader_modules,),
    )
    def test_help(self):
        helptext = subprocess.check_output(AIOCOAP_RD + ["--help"])
        self.assertTrue(helptext.startswith(b"usage: aiocoap-rd "))<|MERGE_RESOLUTION|>--- conflicted
+++ resolved
@@ -65,7 +65,7 @@
         )
         verbose = verbose.decode("utf-8").strip().split("\n")
         # Filtering out regular `-v` output, which is intended for users.
-        info_from_cli = [l for l in verbose if "INFO:coap.aiocoap-client:" in l]
+        info_from_cli = [l for l in verbose if ":coap.aiocoap-client:" in l]
         info_from_library = [l for l in verbose if l not in info_from_cli]
         # It'd not be actually wrong to have info level messages in here, but
         # they should at least not start appearing unnoticed.
@@ -80,11 +80,13 @@
 
         debug = subprocess.check_output(
             AIOCOAP_CLIENT
-<<<<<<< HEAD
-            + ["coap://" + self.servernetloc + "/empty", "-v", "-v", "-v"],
-=======
-            + ["coap://" + self.servernetloc + "/empty", "-v", "-v", "--no-color"],
->>>>>>> 955d1f86
+            + [
+                "coap://" + self.servernetloc + "/empty",
+                "-v",
+                "-v",
+                "-v",
+                "--no-color",
+            ],
             stderr=subprocess.STDOUT,
         )
         self.assertTrue(
